--- conflicted
+++ resolved
@@ -114,10 +114,6 @@
 
     type_mapping = {
         "period": StringType,
-<<<<<<< HEAD
-        "grouping": StringType,
-=======
->>>>>>> bc3caf7d
         "target": DecimalType,
         "aux": DecimalType,
         "output": DecimalType,
