[tool.poetry]
name = "statistical_methods_library"
<<<<<<< HEAD
version = "3.5.7"
=======
version = "3.7.0"
>>>>>>> 23faa57a
description = ""
authors = ["Your Name <you@example.com>"]
license = "MIT"

[tool.poetry.dependencies]
python = "^3.7"
pyspark = "3.1.1"

[tool.poetry.dev-dependencies]
pytest = "^7.1.1"
black = "^22.3"
isort = "^5.10.1"
flake8 = "^4.0.1"
coverage = "^6.3"
pytest-cov = "^3.0.0"
chispa = "*"
pytest-dependency = "^0.5.1"
pytest-tap = "^3.3"
portray = "^1.7.0"
[tool.isort]
profile = "black"

[tool.portray.mkdocs]
site_name = "Statistical Methods Library"
edit_uri = ""
repo_name = "Statistical Methods Library GitHub Repo"
site_url = "https://example.com/statistical-methods-library/"

[tool.pytest.ini_options]
addopts = "--exitfirst --tap-stream --cov=statistical_methods_library --cov-fail-under=95"

[tool.portray.pdocs]
exclude_source = true
[build-system]
requires = ["poetry-core>=1.0.0"]
build-backend = "poetry.core.masonry.api"<|MERGE_RESOLUTION|>--- conflicted
+++ resolved
@@ -1,10 +1,6 @@
 [tool.poetry]
 name = "statistical_methods_library"
-<<<<<<< HEAD
-version = "3.5.7"
-=======
 version = "3.7.0"
->>>>>>> 23faa57a
 description = ""
 authors = ["Your Name <you@example.com>"]
 license = "MIT"
